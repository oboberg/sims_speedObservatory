from builtins import zip
from builtins import object
import numpy as np
import logging
from lsst.sims.utils import _hpid2RaDec, _raDec2Hpid, Site, calcLmstLast
import lsst.sims.skybrightness_pre as sb
import healpy as hp
import lsst.sims.featureScheduler.utils as utils
import ephem
from lsst.sims.speedObservatory.slew_pre import Slewtime_pre
from lsst.sims.utils import m5_flat_sed

log = logging.getLogger(__name__)

try:
    from lsst.sims.ocs.downtime import ScheduledDowntime, UnscheduledDowntime
<<<<<<< HEAD
    from lsst.sims.ocs.environment import SeeingModel, CloudModel
    from lsst.sims.ocs.configuration import Environment
    from lsst.sims.ocs.configuration.instrument import Filters
except Exception as e:
    log.exception(e)
    log.warning('No sims.ocs, using self ocs module.')
    from lsst.sims.speedObservatory.ocs.downtime import ScheduledDowntime, UnscheduledDowntime
    from lsst.sims.speedObservatory.ocs.environment import SeeingModel, CloudModel
    from lsst.sims.speedObservatory.ocs.configuration import Environment
    from lsst.sims.speedObservatory.ocs.configuration.instrument import Filters
=======
    from lsst.sims.ocs.configuration import Environment
    from lsst.sims.ocs.configuration.instrument import Filters
    from lsst.sims.speedObservatory.model_notime import SeeingModel_no_time, CloudModel_no_time
except Exception as e:
    log.exception(e)
    log.warning('No sims.ocs. To use Speed_observatory provide ScheduledDowntime, '
                'UnscheduledDowntime, SeeingModel, CloudModel, Environment and Filters')
>>>>>>> e145bcff

__all__ = ['Speed_observatory']


sec2days = 1./(3600.*24.)
default_nside = utils.set_default_nside()
doff = ephem.Date(0)-ephem.Date('1858/11/17')

class Speed_observatory(object):
    """
    A very very simple observatory model that will take observation requests and supply
    current conditions.
    """
    def __init__(self, mjd_start=59580.035,
                 readtime=2., filtername=None, f_change_time=140.,
                 nside=default_nside, sun_limit=-13., quickTest=True, alt_limit=20.,
                 seed=-1, cloud_limit=7., cloud_step=15.,
                 scheduled_downtime=None, unscheduled_downtime=None,
                 seeing_model=None, cloud_model=None,
                 environment=None, filters=None):
        """
        Parameters
        ----------
        mjd_start : float (59580.035)
            The Modified Julian Date to set the observatory to.
        readtime : float (2.)
            The time it takes to read out the camera (seconds).
        settle : float (2.)
            The time it takes the telescope to settle after slewing (seconds)
        filtername : str (None)
            The filter to start the observatory loaded with
        f_change_time : float (120.)
            The time it takes to change filters (seconds)
        nside : int (32)
            The healpixel nside to make sky calculations on.
        sun_limit : float (-12.)
            The altitude limit for the sun (degrees)
        quickTest : bool (True)
            Load only a small pre-computed sky array rather than a full year.
        seed : float
            Random seed to potentially pass to unscheduled downtime
        cloud_limit : float (7)
            Close dome for cloud values over this (traditionally measured in 8ths of the sky)
        cloud_step : float (15.)
            Minutes to close if clouds exceed cloud_limit
        scheduled_downtime : ScheduledDowntime (None)
            The scheduled downtime interface. If None (default) use sims_ocs module.
        unscheduled_downtime : UnscheduledDowntime (None)
            The unscheduled downtime interface. If None (default) use sims_ocs module.
        seeing_model : SeeingModel (None)
            The seeing model interface. If None (default) use sims_ocs module.
        cloud_model : CloudModel (None)
            The cloud model interface. If None (default) use sims_ocs module.
        environment : Environment (None)
            The environment interface. If None (default) use sims_ocs module.
        filters : Filters (None)
            The Filters interface. If None (default) use sims_ocs module.
        """
        self.mjd_start = mjd_start + 0
        self.mjd = mjd_start
        self.f_change_time = f_change_time
        self.readtime = readtime
        self.sun_limit = np.radians(sun_limit)
        self.alt_limit = np.radians(alt_limit)
        # Load up the sky brightness model
        self.sky = sb.SkyModelPre(preload=False, speedLoad=quickTest)
        # Should realy set this by inspecting the map.
        self.sky_nside = 32

        # Start out parked
        self.ra = None
        self.dec = None
        self.filtername = None

        # Set up all sky coordinates
        hpids = np.arange(hp.nside2npix(self.sky_nside))
        self.ra_all_sky, self.dec_all_sky = _hpid2RaDec(self.sky_nside, hpids)
        self.status = None

        self.site = Site(name='LSST')
        self.obs = ephem.Observer()
        self.obs.lat = self.site.latitude_rad
        self.obs.lon = self.site.longitude_rad
        self.obs.elevation = self.site.height

        self.obs.horizon = 0.

        self.sun = ephem.Sun()

        # Generate sunset times so we can label nights by integers
        self.generate_sunsets()
        self.night = self.mjd2night(self.mjd)

        # Make a slewtime interpolator
        self.slew_interp = Slewtime_pre()

        # Compute downtimes
        self.down_nights = []
        print(scheduled_downtime)
        if scheduled_downtime is not None:
            sdt = scheduled_downtime
        else:
            sdt = ScheduledDowntime()
        sdt.initialize()

        if unscheduled_downtime is not None:
            usdt = unscheduled_downtime
        else:
            usdt = UnscheduledDowntime()
        usdt.initialize(random_seed=seed)

        for downtime in sdt.downtimes:
            self.down_nights.extend(range(downtime[0], downtime[0]+downtime[1], 1))
        for downtime in usdt.downtimes:
            self.down_nights.extend(range(downtime[0], downtime[0]+downtime[1], 1))
        self.down_nights.sort()

        # Instatiate a seeing model
        if environment is not None:
            env_config = environment
        else:
            env_config = Environment()

        if filters is not None:
            filter_config = filters
        else:
            filter_config = Filters()

        if seeing_model is not None:
            self.seeing_model = seeing_model
        else:
            self.seeing_model = SeeingModel_no_time()
        self.seeing_model.initialize(env_config, filter_config)

        if cloud_model is not None:
            self.cloud_model = cloud_model
        else:
            self.cloud_model = CloudModel_no_time()
        self.cloud_model.initialize()
        self.cloud_limit = cloud_limit
        self.cloud_step = cloud_step/60./24.

    def slew_time(self, alt, az, mintime=2.):
        """
        Compute slew time to new ra, dec position
        """

        current_alt, current_az = utils.stupidFast_RaDec2AltAz(np.array([self.ra]),
                                                               np.array([self.dec]),
                                                               self.obs.lat, self.obs.lon,
                                                               self.mjd)
        # Interpolation can be off by ~.1 seconds if there's no slew.
        if (np.max(current_alt) == np.max(alt)) & (np.max(current_az) == np.max(az)):
            time = mintime
        else:
            time = self.slew_interp(current_alt, current_az, alt, az)
        return time

    def slewtime_map(self):
        """
        Return a map of how long it would take to slew to lots of positions
        """
        if self.ra is None:
            return 0.
        alt, az = utils.stupidFast_RaDec2AltAz(self.ra_all_sky, self.dec_all_sky,
                                               self.obs.lat, self.obs.lon, self.mjd)
        good = np.where(alt >= self.alt_limit)
        result = np.empty(self.ra_all_sky.size, dtype=float)
        result.fill(hp.UNSEEN)
        result[good] = self.slew_time(alt[good], az[good])
        return result

    def return_status(self):
        """
        Return a dict full of the current info about the observatory and sky.

        XXX-- Need to document all these with units!!!
        """
        result = {}
        result['mjd'] = self.mjd
        result['night'] = self.night
        result['lmst'], last = calcLmstLast(self.mjd, self.site.longitude_rad)
        result['skybrightness'] = self.sky.returnMags(self.mjd)
        result['slewtimes'] = self.slewtime_map()
        result['airmass'] = self.sky.returnAirmass(self.mjd)
        delta_t = (self.mjd-self.mjd_start)*24.*3600.
        result['clouds'] = self.cloud_model.get_cloud(delta_t)
        for filtername in ['u', 'g', 'r', 'i', 'z', 'y']:
            fwhm_500, fwhm_geometric, fwhm_effective = self.seeing_model.calculate_seeing(delta_t, filtername,
                                                                                          result['airmass'])
            result['FWHMeff_%s' % filtername] = fwhm_effective  # arcsec
            result['FWHM_geometric_%s' % filtername] = fwhm_geometric
        result['filter'] = self.filtername
        result['RA'] = self.ra
        result['dec'] = self.dec
        result['next_twilight_start'] = self.next_twilight_start(self.mjd)
        result['next_twilight_end'] = self.next_twilight_end(self.mjd)
        result['last_twilight_end'] = self.last_twilight_end(self.mjd)
        sunMoon_info = self.sky.returnSunMoon(self.mjd)
        # Pretty sure these are radians
        result['sunAlt'] = np.max(sunMoon_info['sunAlt'])
        result['moonAlt'] = np.max(sunMoon_info['moonAlt'])
        self.status = result
        return result

    def check_mjd(self, mjd):
        """
        If an mjd is not in daytime or downtime
        """

        # Check if it it too cloudy
        delta_t = (self.mjd-self.mjd_start)*24.*3600.
        cloud = self.cloud_model.get_cloud(delta_t)
        if cloud >= self.cloud_limit:
            mjd += self.cloud_step
            return False, mjd

        # Check if self.sky.info has night info, otherwise add it.
        if 'night' not in self.sky.info.keys():
            self.sky.info['night'] = self.mjd2night(self.sky.info['mjds'])
            self.good_nights = np.in1d(self.sky.info['night'], self.down_nights, invert=True)

        # Check if sun is up
        sunMoon = self.sky.returnSunMoon(mjd)
        if (sunMoon['sunAlt'] > self.sun_limit) | (self.mjd2night(mjd) in self.down_nights):
            good = np.where((self.sky.info['mjds'] >= mjd) & (self.sky.info['sunAlts'] <= self.sun_limit) &
                            (self.good_nights))[0]
            if np.size(good) == 0:
                # hack to advance if we are at the end of the mjd list I think
                mjd += 0.25
            else:
                mjd = self.sky.info['mjds'][good][0]
            return False, mjd
        else:
            return True, mjd

    def attempt_observe(self, observation_in, indx=None):
        """
        Check an observation, if there is enough time, execute it and return it, otherwise, return None.
        """
        # If we were in a parked position, assume no time lost to slew, settle, filter change
        observation = observation_in.copy()
        alt, az = utils.stupidFast_RaDec2AltAz(np.array([observation['RA']]),
                                               np.array([observation['dec']]),
                                               self.obs.lat, self.obs.lon, self.mjd)
        if self.ra is not None:
            if self.filtername != observation['filter']:
                ft = self.f_change_time
                st = 0.
            else:
                ft = 0.
                st = self.slew_time(alt, az)
        else:
            st = 0.
            ft = 0.

        # Assume we can slew while reading the last exposure
        # So, filter change time, slew to target time, expose time, read time
        rt = (observation['nexp']-1.)*self.readtime
        total_time = (ft + st + observation['exptime'] + rt)*sec2days
        check_result, jump_mjd = self.check_mjd(self.mjd + total_time)
        if check_result:
            # XXX--major decision here, should the status be updated after every observation? Or just assume
            # airmass, seeing, and skybrightness do not change significantly?
            if self.ra is None:
                update_status = True
            else:
                update_status = False
            # This should be the start of the exposure.
            observation['mjd'] = self.mjd + (ft + st)*sec2days
            self.set_mjd(self.mjd + (ft + st)*sec2days)
            self.ra = observation['RA']
            self.dec = observation['dec']

            if update_status:
                # What's the name for temp variables?
                status = self.return_status()

            observation['night'] = self.night
            # XXX I REALLY HATE THIS! READTIME SHOULD NOT BE LUMPED IN WITH SLEWTIME!
            # XXX--removing that so I may not be using the same convention as opsim.
            observation['slewtime'] = ft+st

            self.filtername = observation['filter'][0]
            hpid = _raDec2Hpid(self.sky_nside, self.ra, self.dec)
            observation['skybrightness'] = self.sky.returnMags(observation['mjd'], indx=[hpid],
                                                               extrapolate=True)[self.filtername]
            observation['FWHMeff'] = self.status['FWHMeff_%s' % self.filtername][hpid]
            observation['FWHM_geometric'] = self.status['FWHM_geometric_%s' % self.filtername][hpid]
            observation['airmass'] = self.status['airmass'][hpid]
            observation['fivesigmadepth'] = m5_flat_sed(observation['filter'][0],
                                                        observation['skybrightness'],
                                                        observation['FWHMeff'],
                                                        observation['exptime'],
                                                        observation['airmass'])
            observation['alt'] = alt
            observation['az'] = az
            observation['clouds'] = self.status['clouds']
            observation['sunAlt'] = self.status['sunAlt']
            observation['moonAlt'] = self.status['moonAlt']
            self.set_mjd(self.mjd + total_time - (ft + st)*sec2days)

            return observation
        else:
            self.mjd = jump_mjd
            self.night = self.mjd2night(self.mjd)
            self.ra = None
            self.dec = None
            self.status = None
            self.filtername = None
            return None

    def generate_sunsets(self, nyears=13, day_pad=50):
        """
        Generate the sunrise times for LSST so we can label nights by MJD
        """

        # Set observatory horizon to zero
        self.obs.horizon = 0.

        # Swipe dates to match sims_skybrightness_pre365
        mjd_start = self.mjd
        mjd_end = np.arange(59560, 59560+365.25*nyears+day_pad+366, 366).max()
        step = 0.25
        mjds = np.arange(mjd_start, mjd_end+step, step)
        setting = mjds*0.

        # Stupid Dublin Julian Date
        djds = mjds - doff
        sun = ephem.Sun()

        for i, (mjd, djd) in enumerate(zip(mjds, djds)):
            sun.compute(djd)
            setting[i] = self.obs.previous_setting(sun, start=djd, use_center=True)
        setting = setting + doff

        # zomg, round off crazy floating point precision issues
        setting_rough = np.round(setting*100.)
        u, indx = np.unique(setting_rough, return_index=True)
        self.setting_sun_mjds = setting[indx]
        left = np.searchsorted(self.setting_sun_mjds, mjd_start)
        self.setting_sun_mjds = self.setting_sun_mjds[left:]
        self.setting_sun_nights = self.mjd2night(self.setting_sun_mjds)

    def next_twilight_start(self, mjd, twi_limit=-18.):
        # find the next rising twilight. String to make it degrees I guess?
        self.obs.horizon = str(twi_limit)
        next_twi = self.obs.next_rising(self.sun, start=mjd-doff)+doff
        return next_twi

    def next_twilight_end(self, mjd, twi_limit=-18.):
        self.obs.horizon = str(twi_limit)
        next_twi = self.obs.next_setting(self.sun, start=mjd-doff)+doff
        return next_twi

    def last_twilight_end(self, mjd, twi_limit=-18.):
        self.obs.horizon = str(twi_limit)
        next_twi = self.obs.previous_setting(self.sun, start=mjd-doff)+doff
        return next_twi

    def mjd2night(self, mjd):
        """
        Convert an mjd to a night integer.
        """
        return np.searchsorted(self.setting_sun_mjds, mjd)

    def set_mjd(self, mjd):
        """
        update the mjd of the observatory
        """
        self.mjd = mjd
        self.night = self.mjd2night(mjd)
<|MERGE_RESOLUTION|>--- conflicted
+++ resolved
@@ -14,18 +14,6 @@
 
 try:
     from lsst.sims.ocs.downtime import ScheduledDowntime, UnscheduledDowntime
-<<<<<<< HEAD
-    from lsst.sims.ocs.environment import SeeingModel, CloudModel
-    from lsst.sims.ocs.configuration import Environment
-    from lsst.sims.ocs.configuration.instrument import Filters
-except Exception as e:
-    log.exception(e)
-    log.warning('No sims.ocs, using self ocs module.')
-    from lsst.sims.speedObservatory.ocs.downtime import ScheduledDowntime, UnscheduledDowntime
-    from lsst.sims.speedObservatory.ocs.environment import SeeingModel, CloudModel
-    from lsst.sims.speedObservatory.ocs.configuration import Environment
-    from lsst.sims.speedObservatory.ocs.configuration.instrument import Filters
-=======
     from lsst.sims.ocs.configuration import Environment
     from lsst.sims.ocs.configuration.instrument import Filters
     from lsst.sims.speedObservatory.model_notime import SeeingModel_no_time, CloudModel_no_time
@@ -33,7 +21,6 @@
     log.exception(e)
     log.warning('No sims.ocs. To use Speed_observatory provide ScheduledDowntime, '
                 'UnscheduledDowntime, SeeingModel, CloudModel, Environment and Filters')
->>>>>>> e145bcff
 
 __all__ = ['Speed_observatory']
 
